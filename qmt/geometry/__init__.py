--- conflicted
+++ resolved
@@ -1,4 +1,3 @@
-<<<<<<< HEAD
 # Copyright (c) Microsoft Corporation. All rights reserved.
 # Licensed under the MIT License.
 
@@ -6,7 +5,4 @@
 
 
 from .parts import Part2D, Part3D
-=======
-from .parts import Part2D, Part3D
 from .geo_data import Geo1DData
->>>>>>> 4ff601a1
