--- conflicted
+++ resolved
@@ -1,10 +1,6 @@
 import dask
-<<<<<<< HEAD
 import time
-=======
 import h5py
-
->>>>>>> d6a30b41
 
 # TODO refactor this into a special case of a more general reduce method
 def save_relevant_data(generic_task, filename, dask_client, get_relevant_data, plot_type):
