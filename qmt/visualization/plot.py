--- conflicted
+++ resolved
@@ -1,12 +1,9 @@
 import h5py
 
 from .density_1d_plot import _plot_1d_density
-<<<<<<< HEAD
 from .density_2d_plot import _plot_2d_density
 import dask
-=======
->>>>>>> d6a30b41
-
+#do we need to import dask here?
 
 def plot(filename, hv):
     with h5py.File(filename, 'r') as data_file:
