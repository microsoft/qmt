--- conflicted
+++ resolved
@@ -93,11 +93,7 @@
     data.serial_fcdoc = serial_fcdoc
     data.get_data("fcdoc")
     from qmt.geometry.freecad.objectConstruction import build
-<<<<<<< HEAD
+
     built = build(options_dict)
-    FreeCAD.closeDocument('instance')
-    return built
-=======
-
-    return build(options_dict)
->>>>>>> c79cbfcc
+    FreeCAD.closeDocument("instance")
+    return built