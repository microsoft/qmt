--- conflicted
+++ resolved
@@ -211,7 +211,6 @@
             if self.gather:
                 self.delayed_result = delayed(self._solve_gathered)(list_of_input_result_lists, list_of_current_options, dask_key_name=self.name)
 
-    # TODO retest
     def visualize_entire_sweep(self, filename=None):
         """
         Return a visualization of the entire task graph of the sweep rooted at this as an IPython image object.
@@ -262,7 +261,6 @@
 
         return self.computed_result
 
-<<<<<<< HEAD
     # Deprecated. See visualization/plot_helpers
     # def reduce(self, reduce_function=None):
     #     assert self.computed_result is not None
@@ -273,33 +271,6 @@
     #         return reduce_function([self.computed_result])
     #     else:
     #         return reduce_function(self.computed_result)
-    #
-    # def results(self):
-    #     return self.reduce()
-
-    def get_results_as_local_objects(self):
-        if not self.computed_result:
-            self._run()
-
-        return self.computed_result.calculate_completed_results()
-=======
-    def reduce(self, reduce_function=None):
-        assert self.computed_result is not None
-
-        if reduce_function is None:
-            reduce_function = Task.gather_futures
-        if self.gather:
-            return reduce_function([self.computed_result])
-        else:
-            return reduce_function(self.computed_result)
-
-    @staticmethod
-    def gather_futures(sweep_results):
-        presents = []
-        #sweep_results.wait()
-        for future in sweep_results:
-            presents.append(future.result())
-        return presents
 
     # Precondition: there is no sweep (i.e. no tags in the options)
     def run_daskless(self):
@@ -311,55 +282,8 @@
 
         return self.daskless_result
 
-# DEPRECATED serialization
-# @staticmethod
-# def from_dict(dict_representation):
-#     taskName, data = dict_representation.items()[0]
-#     className = data['class']
-#     target_class = TaskMetaclass.class_registry[className]
-#     kwargs = {}
-#     for argName, argValue in data['argumentDictionary'].items():
-#         if Task.isTaskRepresentation(argValue):
-#             kwargs[argName] = Task.from_dict(argValue)
-#         else:
-#             kwargs[argName] = argValue
-#     print(target_class)
-#     return target_class(name=taskName, **kwargs)
-#
-# def save(self, file_name):
-#     raise NotImplementedError("json serialization not yet implemented")
-#     # TODO add serialization
-
-# def to_dict(self):
-#     result = OrderedDict()
-#     result_data = OrderedDict()
-#     result_data['class'] = self.__class__.__name__
-#     result_data['argumentDictionary'] = self.dependencies_dict()
-#     result[self.name] = result_data
-#     return result
-
-# with open(file_name, 'w') as jsonFile:
-#     json.dump(self.to_dict(), jsonFile)
-#
-# def dependencies_dict(self):
-#     result = {}
-#     for argName, argValue in self.argumentDictionary.items():
-#         if isinstance(argValue, Task):
-#             result[argName] = argValue.to_dict()
-#         else:
-#             result[argName] = argValue
-#
-#     return result
-
-# @staticmethod
-# def remove_self_argument(init_arguments):
-#     init_arguments.pop('self', None)
-#     return init_arguments
-#
-# @staticmethod
-# def isTaskRepresentation(argValue):
-#     # check if it has form {name:otherDict}
-#     hasSingleItem = isinstance(argValue, dict) and len(argValue.items()) == 1
-#     # check if it has the class to reconstitute the task from
-#     return hasSingleItem and "class" in argValue.values()[0]
->>>>>>> 36b43b7d
+    def get_results_as_local_objects(self):
+        if not self.computed_result:
+            self._run()
+
+        return self.computed_result.calculate_completed_results()