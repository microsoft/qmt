--- conflicted
+++ resolved
@@ -223,16 +223,9 @@
             self._compile()
 
         if self.computed_result is None:
-<<<<<<< HEAD
-            self.computed_result = self.delayed_result.calculate_futures()
-=======
             for task in self.previous_tasks:
                 task.run()
             self.computed_result = self.delayed_result.calculate_futures(resources=self.resources)
->>>>>>> de284dea
-
-        for task in self.previous_tasks:
-            task.run()
 
         return self.computed_result
 
