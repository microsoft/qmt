--- conflicted
+++ resolved
@@ -9,6 +9,20 @@
 
 from sweep import SweepHolder, gen_tag_extract, replace_tag_with_value
 from dask import delayed
+
+class TaskMetaclass(type):
+    class_registry = {}
+
+    def __new__(mcs, name, bases, class_dict):
+        cls = type.__new__(mcs, name, bases, class_dict)
+
+        TaskMetaclass.register_class(cls)
+
+        return cls
+
+    @staticmethod
+    def register_class(class_to_register):
+        TaskMetaclass.class_registry[class_to_register.__name__] = class_to_register
 
 class Task(object):
     """
@@ -149,27 +163,4 @@
         # check if it has form {name:otherDict}
         hasSingleItem = isinstance(argValue, dict) and len(argValue.items()) == 1
         # check if it has the class to reconstitute the task from
-<<<<<<< HEAD
-        return hasSingleItem and "class" in argValue.values()[0]
-
-
-# might be deprecated soon
-class TaskMetaclass(type):
-    """
-    Registers the constructor of each subclass of Task for use in serialization.
-    """
-    class_registry = {}
-
-    def __new__(mcs, name, bases, class_dict):
-        cls = type.__new__(mcs, name, bases, class_dict)
-
-        TaskMetaclass.register_class(cls)
-
-        return cls
-
-    @staticmethod
-    def register_class(class_to_register):
-        TaskMetaclass.class_registry[class_to_register.__name__] = class_to_register
-=======
-return hasSingleItem and "class" in argValue.values()[0]
->>>>>>> 463f35a4
+        return hasSingleItem and "class" in argValue.values()[0]