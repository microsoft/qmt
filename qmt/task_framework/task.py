from sweep import SweepHolder, gen_tag_extract, replace_tag_with_value
from dask import delayed


class TaskMetaclass(type):
    class_registry = {}

    def __new__(mcs, name, bases, class_dict):
        cls = type.__new__(mcs, name, bases, class_dict)

        TaskMetaclass.register_class(cls)

        return cls

    @staticmethod
    def register_class(class_to_register):
        TaskMetaclass.class_registry[class_to_register.__name__] = class_to_register


class Task(object):
    __metaclass__ = TaskMetaclass
    current_instance_id = 0

    def __init__(self, *args, **kwargs):

        if "name" not in kwargs:
            raise AttributeError("All subclasses of Task must have a 'name' keyword argument")

        self.name = kwargs["name"]
        if "#" not in self.name:
            self.name += "#" + str(Task.current_instance_id)
            Task.current_instance_id += 1

        self.argumentDictionary = kwargs
        self.argumentDictionary.pop("name", None)

        if 'options' in kwargs:
            self.options = kwargs['options']

        self.sweep_manager = None

        previous_tasks = []
        for kwarg in kwargs.values():
            if isinstance(kwarg, Task):
                previous_tasks += [kwarg]
        self.previous_tasks = previous_tasks

        self.list_of_tags = [result for result in gen_tag_extract(self.options)]
<<<<<<< HEAD
        if 'inheret_tags_from' not in kwargs:
            inheret_from = self.previous_tasks
        elif kwargs['inheret_tags_from'] is None:
            inheret_from = []
        elif kwargs['inheret_tags_from'] == 'all':
            inheret_from = self.previous_tasks
=======
        if 'inherit_tags_from' not in kwargs:
            inherit_from = self.previous_tasks
        elif kwargs['inherit_tags_from'] is None:
            inherit_from = self.previous_tasks
>>>>>>> 667336da
        else:
            inherit_from = kwargs['inherit_tags_from']
        for task in inherit_from:
            self.list_of_tags += task.list_of_tags

        self.result = None
        self.input_task_list = None

    @staticmethod
    def from_dict(dict_representation):
        taskName, data = dict_representation.items()[0]
        className = data['class']
        target_class = TaskMetaclass.class_registry[className]
        kwargs = {}
        for argName, argValue in data['argumentDictionary'].items():
            if Task.isTaskRepresentation(argValue):
                kwargs[argName] = Task.from_dict(argValue)
            else:
                kwargs[argName] = argValue
        print(target_class)
        return target_class(name=taskName, **kwargs)

    def save(self, file_name):
        raise NotImplementedError("json serialization not yet implemented")
        # TODO add serialization

        # def to_dict(self):
        #     result = OrderedDict()
        #     result_data = OrderedDict()
        #     result_data['class'] = self.__class__.__name__
        #     result_data['argumentDictionary'] = self.dependencies_dict()
        #     result[self.name] = result_data
        #     return result

        # with open(file_name, 'w') as jsonFile:
        #     json.dump(self.to_dict(), jsonFile)

    def dependencies_dict(self):
        result = {}
        for argName, argValue in self.argumentDictionary.items():
            if isinstance(argValue, Task):
                result[argName] = argValue.to_dict()
            else:
                result[argName] = argValue

        return result

    def compile(self):
        for task in self.previous_tasks:
            task.compile()
        if self.result is None:
            self._populate_result()

    def _make_current_options(self, tag_values):
        current_options = self.options
        for i, tag in enumerate(self.list_of_tags):
            current_options = replace_tag_with_value(current_options, tag, tag_values[tag])
        return current_options

    def _solve_instance(self, input_result_list, current_options):
        raise NotImplementedError("Task is missing the _solve_instance method!")

    def _populate_result(self):
        if self.input_task_list is None:
            raise ValueError("self.input_task_list must be set in init!")
        if self.sweep_manager is None:
            input_result_list = [task.result for task in self.input_task_list]
            self.result = delayed(self._solve_instance)(input_result_list, self.options)
        else:
            sweep_holder = SweepHolder(self.sweep_manager, self.list_of_tags)
            for sweep_holder_index, tag_values in enumerate(sweep_holder.tagged_value_list):
                current_options = self._make_current_options(tag_values)
                total_index = sweep_holder.index_in_sweep[sweep_holder_index][0]
                input_result_list = [task.result.get_object(total_index) for task in self.input_task_list]
                output = delayed(self._solve_instance)(input_result_list, current_options)
                sweep_holder.add(output, sweep_holder_index)
            self.result = sweep_holder

    def visualize(self, filename=None):
        return self.compile().visualize(filename=filename)

    def run(self):
        if self.result is None:
            self.compile()
        if self.sweep_manager is None:
            self.result = self.result.compute()
        else:
            self.result.compute()

    @staticmethod
    def remove_self_argument(init_arguments):
        init_arguments.pop('self', None)
        return init_arguments

    @staticmethod
    def isTaskRepresentation(argValue):
        # check if it has form {name:otherDict}
        hasSingleItem = isinstance(argValue, dict) and len(argValue.items()) == 1
        # check if it has the class to reconstitute the task from
        return hasSingleItem and "class" in argValue.values()[0]<|MERGE_RESOLUTION|>--- conflicted
+++ resolved
@@ -46,19 +46,12 @@
         self.previous_tasks = previous_tasks
 
         self.list_of_tags = [result for result in gen_tag_extract(self.options)]
-<<<<<<< HEAD
-        if 'inheret_tags_from' not in kwargs:
-            inheret_from = self.previous_tasks
-        elif kwargs['inheret_tags_from'] is None:
-            inheret_from = []
-        elif kwargs['inheret_tags_from'] == 'all':
-            inheret_from = self.previous_tasks
-=======
         if 'inherit_tags_from' not in kwargs:
             inherit_from = self.previous_tasks
         elif kwargs['inherit_tags_from'] is None:
+            inherit_from = []
+        elif kwargs['inherit_tags_from'] is 'all':
             inherit_from = self.previous_tasks
->>>>>>> 667336da
         else:
             inherit_from = kwargs['inherit_tags_from']
         for task in inherit_from:
@@ -158,4 +151,4 @@
         # check if it has form {name:otherDict}
         hasSingleItem = isinstance(argValue, dict) and len(argValue.items()) == 1
         # check if it has the class to reconstitute the task from
-        return hasSingleItem and "class" in argValue.values()[0]+return hasSingleItem and "class" in argValue.values()[0]