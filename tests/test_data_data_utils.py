# Copyright (c) Microsoft Corporation. All rights reserved.
# Licensed under the MIT License.

"""Testing data utilities."""

from qmt.data.data_utils import *


<<<<<<< HEAD
def test_store_serial(datadir, fix_FCDoc):
    '''Test serialisation to memory.'''
=======
def test_store_serial(fix_testDir, fix_FCDoc):
    """Test serialisation to memory."""
>>>>>>> c79cbfcc
    import FreeCAD

    # Serialise document
    obj = fix_FCDoc.addObject("App::FeaturePython", "some_content")
    serial_data = store_serial(fix_FCDoc, lambda d, p: d.saveAs(p), "fcstd")

    # Write to a file
<<<<<<< HEAD
    file_path = os.path.join(datadir, 'test.fcstd')
=======
    file_path = os.path.join(fix_testDir, "test.fcstd")
>>>>>>> c79cbfcc
    import codecs

    data = codecs.decode(serial_data.encode(), "base64")
    with open(file_path, "wb") as of:
        of.write(data)

    # Load back and check
    doc = FreeCAD.newDocument("instance")
    FreeCAD.setActiveDocument("instance")
    doc.load(file_path)

<<<<<<< HEAD
    assert doc.getObject('some_content') is not None
    FreeCAD.closeDocument('instance')
=======
    assert doc.getObject("some_content") is not None
    os.remove(file_path)
    FreeCAD.closeDocument("instance")
>>>>>>> c79cbfcc
<|MERGE_RESOLUTION|>--- conflicted
+++ resolved
@@ -6,13 +6,8 @@
 from qmt.data.data_utils import *
 
 
-<<<<<<< HEAD
 def test_store_serial(datadir, fix_FCDoc):
-    '''Test serialisation to memory.'''
-=======
-def test_store_serial(fix_testDir, fix_FCDoc):
     """Test serialisation to memory."""
->>>>>>> c79cbfcc
     import FreeCAD
 
     # Serialise document
@@ -20,11 +15,7 @@
     serial_data = store_serial(fix_FCDoc, lambda d, p: d.saveAs(p), "fcstd")
 
     # Write to a file
-<<<<<<< HEAD
-    file_path = os.path.join(datadir, 'test.fcstd')
-=======
-    file_path = os.path.join(fix_testDir, "test.fcstd")
->>>>>>> c79cbfcc
+    file_path = os.path.join(datadir, "test.fcstd")
     import codecs
 
     data = codecs.decode(serial_data.encode(), "base64")
@@ -36,11 +27,5 @@
     FreeCAD.setActiveDocument("instance")
     doc.load(file_path)
 
-<<<<<<< HEAD
-    assert doc.getObject('some_content') is not None
-    FreeCAD.closeDocument('instance')
-=======
     assert doc.getObject("some_content") is not None
-    os.remove(file_path)
-    FreeCAD.closeDocument("instance")
->>>>>>> c79cbfcc
+    FreeCAD.closeDocument("instance")