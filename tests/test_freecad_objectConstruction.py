# Copyright (c) Microsoft Corporation. All rights reserved.
# Licensed under the MIT License.

from __future__ import absolute_import, division, print_function
import qmt
import os
import FreeCAD
import Part
from qmt.freecad.objectConstruction import *
from qmt.freecad.fileIO import setupModelFile


def setup_function():
    global myDoc
    myDoc = FreeCAD.newDocument('testDoc')
    repo_path = os.path.join(os.path.dirname(qmt.__file__), os.pardir)
    global testDir
    testDir = os.path.join(repo_path, 'tests')
    global modelFilePath
    modelFilePath = os.path.join(testDir, 'testModel.json')
    setupModelFile(modelFilePath)


def teardown_function():
    os.remove(modelFilePath)
    FreeCAD.closeDocument('testDoc')


def manual_testing(function):
    setup_function()
    function()
    teardown_function()


def repo_path():
    """Retrieve path to the directory containing the qmt repository."""
    return


def aux_unit_square_sketch():
    '''Helper function to drop a simple unit square sketch.
       The segments are carefully ordered.
    '''
    a = (0, 0, 0)
    b = (1, 0, 0)
    c = (1, 1, 0)
    d = (0, 1, 0)

    sketch = FreeCAD.activeDocument().addObject('Sketcher::SketchObject', 'Sketch')
    geoList = []
<<<<<<< HEAD
    geoList.append(Part.Line(FreeCAD.Vector(*a), FreeCAD.Vector(*b)))
    geoList.append(Part.Line(FreeCAD.Vector(*b), FreeCAD.Vector(*c)))
    geoList.append(Part.Line(FreeCAD.Vector(*c), FreeCAD.Vector(*d)))
    geoList.append(Part.Line(FreeCAD.Vector(*d), FreeCAD.Vector(*a)))
    FreeCAD.ActiveDocument.Sketch.addGeometry(geoList, False)
=======
    geoList.append(Part.LineSegment(FreeCAD.Vector(*a),FreeCAD.Vector(*b)))
    geoList.append(Part.LineSegment(FreeCAD.Vector(*b),FreeCAD.Vector(*c)))
    geoList.append(Part.LineSegment(FreeCAD.Vector(*c),FreeCAD.Vector(*d)))
    geoList.append(Part.LineSegment(FreeCAD.Vector(*d),FreeCAD.Vector(*a)))
    FreeCAD.ActiveDocument.Sketch.addGeometry(geoList,False)
>>>>>>> 239e893b
    FreeCAD.ActiveDocument.recompute()
    return sketch


def test_buildWire():
    '''Test wire via bounding box for default offsets/zBottom.
       TODO: all cases
    '''
    sketch = myDoc.addObject('Sketcher::SketchObject', 'Sketch')
    geoList = []
<<<<<<< HEAD
    geoList.append(Part.Line(FreeCAD.Vector(0, 0, 0), FreeCAD.Vector(1, 2, 0)))
    geoList.append(Part.Line(FreeCAD.Vector(1, 2, 0), FreeCAD.Vector(3, 3, 0)))
    sketch.addGeometry(geoList, False)
=======
    geoList.append(Part.LineSegment(FreeCAD.Vector(0,0,0),FreeCAD.Vector(1,2,0)))
    geoList.append(Part.LineSegment(FreeCAD.Vector(1,2,0),FreeCAD.Vector(3,3,0)))
    sketch.addGeometry(geoList,False)
>>>>>>> 239e893b
    myDoc.recompute()
    wire = buildWire(sketch, 0, 1)
    print(getBB(wire))
    assert wire.TypeId == 'Part::Feature'
    assert np.allclose(getBB(wire)[4:6], (0, 1))  # z direction constrained


def test_makeSAG():
    '''Test SAG construction via bounding box.'''
    sketch = aux_unit_square_sketch()
    sag = makeSAG(sketch, 0, 1, 2, 0.3, 0.1)
    assert sag.TypeId == "Part::Feature"
    assert np.allclose(getBB(sag)[0:2], (-0.1, 1.1))
    assert np.allclose(getBB(sag)[2:4], (-0.1, 1.1))
    assert np.allclose(getBB(sag)[4:6], (0., 2.))


def test_modelBuilder_saveFreeCADState():
    mb = modelBuilder()
    fcFilePath = os.path.splitext(modelFilePath)[0] + '.FCStd'
    mb.saveFreeCADState(fcFilePath)
    assert 'testModel.FCStd' in os.listdir(testDir)
    os.remove(fcFilePath)<|MERGE_RESOLUTION|>--- conflicted
+++ resolved
@@ -34,33 +34,25 @@
 
 def repo_path():
     """Retrieve path to the directory containing the qmt repository."""
-    return
+    return 
 
 
 def aux_unit_square_sketch():
     '''Helper function to drop a simple unit square sketch.
        The segments are carefully ordered.
     '''
-    a = (0, 0, 0)
-    b = (1, 0, 0)
-    c = (1, 1, 0)
-    d = (0, 1, 0)
+    a = (0,0,0)
+    b = (1,0,0)
+    c = (1,1,0)
+    d = (0,1,0)
 
-    sketch = FreeCAD.activeDocument().addObject('Sketcher::SketchObject', 'Sketch')
+    sketch = FreeCAD.activeDocument().addObject('Sketcher::SketchObject','Sketch')
     geoList = []
-<<<<<<< HEAD
-    geoList.append(Part.Line(FreeCAD.Vector(*a), FreeCAD.Vector(*b)))
-    geoList.append(Part.Line(FreeCAD.Vector(*b), FreeCAD.Vector(*c)))
-    geoList.append(Part.Line(FreeCAD.Vector(*c), FreeCAD.Vector(*d)))
-    geoList.append(Part.Line(FreeCAD.Vector(*d), FreeCAD.Vector(*a)))
-    FreeCAD.ActiveDocument.Sketch.addGeometry(geoList, False)
-=======
     geoList.append(Part.LineSegment(FreeCAD.Vector(*a),FreeCAD.Vector(*b)))
     geoList.append(Part.LineSegment(FreeCAD.Vector(*b),FreeCAD.Vector(*c)))
     geoList.append(Part.LineSegment(FreeCAD.Vector(*c),FreeCAD.Vector(*d)))
     geoList.append(Part.LineSegment(FreeCAD.Vector(*d),FreeCAD.Vector(*a)))
     FreeCAD.ActiveDocument.Sketch.addGeometry(geoList,False)
->>>>>>> 239e893b
     FreeCAD.ActiveDocument.recompute()
     return sketch
 
@@ -69,22 +61,16 @@
     '''Test wire via bounding box for default offsets/zBottom.
        TODO: all cases
     '''
-    sketch = myDoc.addObject('Sketcher::SketchObject', 'Sketch')
+    sketch = myDoc.addObject('Sketcher::SketchObject','Sketch')
     geoList = []
-<<<<<<< HEAD
-    geoList.append(Part.Line(FreeCAD.Vector(0, 0, 0), FreeCAD.Vector(1, 2, 0)))
-    geoList.append(Part.Line(FreeCAD.Vector(1, 2, 0), FreeCAD.Vector(3, 3, 0)))
-    sketch.addGeometry(geoList, False)
-=======
     geoList.append(Part.LineSegment(FreeCAD.Vector(0,0,0),FreeCAD.Vector(1,2,0)))
     geoList.append(Part.LineSegment(FreeCAD.Vector(1,2,0),FreeCAD.Vector(3,3,0)))
     sketch.addGeometry(geoList,False)
->>>>>>> 239e893b
     myDoc.recompute()
     wire = buildWire(sketch, 0, 1)
     print(getBB(wire))
     assert wire.TypeId == 'Part::Feature'
-    assert np.allclose(getBB(wire)[4:6], (0, 1))  # z direction constrained
+    assert np.allclose(getBB(wire)[4:6], (0,1))  # z direction constrained
 
 
 def test_makeSAG():
@@ -99,7 +85,7 @@
 
 def test_modelBuilder_saveFreeCADState():
     mb = modelBuilder()
-    fcFilePath = os.path.splitext(modelFilePath)[0] + '.FCStd'
+    fcFilePath = os.path.splitext(modelFilePath)[0]+'.FCStd'
     mb.saveFreeCADState(fcFilePath)
     assert 'testModel.FCStd' in os.listdir(testDir)
     os.remove(fcFilePath)