--- conflicted
+++ resolved
@@ -3,18 +3,6 @@
 
 """Testing QMT batch model class."""
 
-<<<<<<< HEAD
-
-def setup_function(function):
-    global myDoc
-    global testDir
-    global model
-    myDoc = FreeCAD.newDocument('testDoc')
-    rootPath = os.path.join(os.path.dirname(qmt.__file__), os.pardir)
-    testDir = os.path.join(rootPath, 'tests')
-    model = qmt.Model()
-=======
->>>>>>> 239e893b
 
 def test_genEmptyModelDict(fix_model):
     '''Guarantee the empty model specification. If it does: adjust here.'''
@@ -22,29 +10,6 @@
     assert str(d) == "{'comsolInfo': {'zeroLevel': [None, None], 'surfaceIntegrals': {}, 'volumeIntegrals': {}}, 'buildOrder': {}, 'slices': {}, 'physicsSweep': {'sweepParts': {}, 'length': 1, 'type': 'sparse'}, 'geometricParams': {}, 'pathSettings': {}, '3DParts': {}, 'meshInfo': {}, 'geomSweep': {}, 'materials': {}, 'postProcess': {'tasks': {}, 'sweeps': {}}, 'jobSettings': {}}"
 
 
-<<<<<<< HEAD
-
-def manual_testing(function):
-    setup_function(function)
-    function()
-    teardown_function(function)
-
-
-def test_genEmptyModelDict():
-    '''Guarantee that the empty model doesn't change. If it does: update here.'''
-    d = model.genEmptyModelDict()
-    assert str(d) == "{'jobSettings': {}, 'pathSettings': {}, 'comsolInfo': {'zeroLevel': [None, None], 'surfaceIntegrals': {}, 'volumeIntegrals': {}}, 'physicsSweep': {'sweepParts': {}, 'length': 1, 'type': 'sparse'}, 'geometricParams': {}, 'slices': {}, 'buildOrder': {}, '3DParts': {}, 'meshInfo': {}, 'geomSweep': {}, 'materials': {}, 'postProcess': {'tasks': {}, 'sweeps': {}}}"
-
-
-def test_genPhysicsSweep():
-    '''Test generation of physics sweeps.'''
-    model.addPart('dummyPart', 'dummySketch', 'extrude', 'dielectric',
-                  material='SiO2', z0=-0.2, thickness=0.2, meshMaxSize=0.2)
-    model.genPhysicsSweep('dummyPart', 'param1', [1.1, 1.2, 1.3])
-    assert model.modelDict['physicsSweep']['sweepParts']['param1_dummyPart']['part'] == "dummyPart"
-    assert model.modelDict['physicsSweep']['sweepParts']['param1_dummyPart']['values'] == [
-        1.1, 1.2, 1.3]
-=======
 def test_genPhysicsSweep(fix_model):
     '''Test generation of physics sweeps.'''
     fix_model.addPart('dummyPart', 'dummySketch', 'extrude', 'dielectric',
@@ -52,7 +17,6 @@
     fix_model.genPhysicsSweep('dummyPart', 'param1', [1.1, 1.2, 1.3])
     assert fix_model.modelDict['physicsSweep']['sweepParts']['param1_dummyPart']['part'] == "dummyPart"
     assert fix_model.modelDict['physicsSweep']['sweepParts']['param1_dummyPart']['values'] == [1.1, 1.2, 1.3]
->>>>>>> 239e893b
 
 
 def test_genGeomSweep(fix_model):
@@ -63,38 +27,12 @@
 
 def test_genSurfaceIntegral(fix_model):
     '''Test addition of surface integrals with default quantity 'V'.'''
-<<<<<<< HEAD
-    model.genSurfaceIntegral('dummyPart')
-    assert model.modelDict['comsolInfo']['surfaceIntegrals']['dummyPart'] == [
-        'V']
-=======
     fix_model.genSurfaceIntegral('dummyPart')
     assert fix_model.modelDict['comsolInfo']['surfaceIntegrals']['dummyPart'] == ['V']
->>>>>>> 239e893b
 
 
 def test_genVolumeIntegral(fix_model):
     '''Test addition of volume integrals with default quantity 'V'.'''
-<<<<<<< HEAD
-    model.genVolumeIntegral('dummyPart')
-    assert model.modelDict['comsolInfo']['volumeIntegrals']['dummyPart'] == [
-        'V']
-
-
-def test_setSimZero():
-    '''Test setting of cosmetic zero levels for default property 'workFunction'.'''
-    model.setSimZero('dummyPart')
-    assert model.modelDict['comsolInfo']['zeroLevel'] == [
-        'dummyPart', 'workFunction']
-
-
-def test_genComsolInfo():
-    model.genComsolInfo()
-    assert model.modelDict['comsolInfo']['meshExport'] is None
-    assert model.modelDict['comsolInfo']['repairTolerance'] is None
-    assert model.modelDict['comsolInfo']['fileName'] == 'comsolModel'
-    assert model.modelDict['comsolInfo']['exportDir'] == 'solutions'
-=======
     fix_model.genVolumeIntegral('dummyPart')
     assert fix_model.modelDict['comsolInfo']['volumeIntegrals']['dummyPart'] == ['V']
 
@@ -113,7 +51,6 @@
     assert fix_model.modelDict['comsolInfo']['fileName'] == 'comsolModel'
     assert fix_model.modelDict['comsolInfo']['exportDir'] == 'solutions'
 
->>>>>>> 239e893b
 
 def test_addPart(fix_model):
     '''Test addition of geometric parts.'''
@@ -122,24 +59,6 @@
                       meshMaxSize=0.2)
     # TODO: clean checks
 
-<<<<<<< HEAD
-def test_addPart():
-    model.addPart(
-        'test_part_1',
-        'i_AlEtch_Polyline003_sketch',
-        'extrude',
-        'dielectric',
-        material='SiO2',
-        z0=-0.2,
-        thickness=0.2,
-        meshMaxSize=0.2)
-
-
-def test_addJob():
-    jobPath = os.path.join(testDir, 'testJob')
-    model.addJob(jobPath, jobSequence=['geoGen'], numCoresPerJob=1)
-    assert(model.modelDict['jobSettings']['rootPath'] == jobPath)
-=======
 
 def test_addJob(fix_model, fix_testDir):
     '''Test addition of jobs.'''
@@ -147,5 +66,4 @@
     jobPath = os.path.join(fix_testDir, 'testJob')
     fix_model.addJob(jobPath, jobSequence=['geoGen'], numCoresPerJob=1)
     assert fix_model.modelDict['jobSettings']['rootPath'] == jobPath
-    # TODO: more checks
->>>>>>> 239e893b
+    # TODO: more checks