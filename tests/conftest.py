--- conflicted
+++ resolved
@@ -9,18 +9,7 @@
 import qmt
 
 
-<<<<<<< HEAD
 @pytest.fixture(scope='session')
-=======
-@pytest.fixture(scope="session")
-def fix_testDir():
-    """Return the test directory path."""
-    rootPath = os.path.join(os.path.dirname(qmt.__file__), os.pardir)
-    return os.path.abspath(os.path.join(rootPath, "tests"))
-
-
-@pytest.fixture(scope="session")
->>>>>>> c79cbfcc
 def fix_exampleDir():
     """Return the example directory path."""
     rootPath = os.path.join(os.path.dirname(qmt.__file__), os.pardir)
